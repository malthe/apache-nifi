<<<<<<< HEAD
/*
 * Licensed to the Apache Software Foundation (ASF) under one or more
 * contributor license agreements.  See the NOTICE file distributed with
 * this work for additional information regarding copyright ownership.
 * The ASF licenses this file to You under the Apache License, Version 2.0
 * (the "License"); you may not use this file except in compliance with
 * the License.  You may obtain a copy of the License at
 *
 *     http://www.apache.org/licenses/LICENSE-2.0
 *
 * Unless required by applicable law or agreed to in writing, software
 * distributed under the License is distributed on an "AS IS" BASIS,
 * WITHOUT WARRANTIES OR CONDITIONS OF ANY KIND, either express or implied.
 * See the License for the specific language governing permissions and
 * limitations under the License.
 */
package org.apache.nifi.processors.standard;

import java.io.File;
import java.io.IOException;
import java.nio.file.Paths;

import org.apache.nifi.security.util.EncryptionMethod;
import org.apache.nifi.util.MockFlowFile;
import org.apache.nifi.util.TestRunner;
import org.apache.nifi.util.TestRunners;

import org.junit.Test;

public class TestEncryptContent {

    @Test
    public void testRoundTrip() throws IOException {
        final TestRunner testRunner = TestRunners.newTestRunner(new EncryptContent());
        testRunner.setProperty(EncryptContent.PASSWORD, "Hello, World!");

        for (final EncryptionMethod method : EncryptionMethod.values()) {
            if (method.isUnlimitedStrength()) {
                continue;   // cannot test unlimited strength in unit tests because it's not enabled by the JVM by default.
            }
            testRunner.setProperty(EncryptContent.ENCRYPTION_ALGORITHM, method.name());
            testRunner.setProperty(EncryptContent.MODE, EncryptContent.ENCRYPT_MODE);

            testRunner.enqueue(Paths.get("src/test/resources/hello.txt"));
            testRunner.clearTransferState();
            testRunner.run();

            testRunner.assertAllFlowFilesTransferred(EncryptContent.REL_SUCCESS, 1);

            MockFlowFile flowFile = testRunner.getFlowFilesForRelationship(EncryptContent.REL_SUCCESS).get(0);
            testRunner.assertQueueEmpty();

            testRunner.setProperty(EncryptContent.MODE, EncryptContent.DECRYPT_MODE);
            testRunner.enqueue(flowFile);
            testRunner.clearTransferState();
            testRunner.run();
            testRunner.assertAllFlowFilesTransferred(EncryptContent.REL_SUCCESS, 1);

            flowFile = testRunner.getFlowFilesForRelationship(EncryptContent.REL_SUCCESS).get(0);
            flowFile.assertContentEquals(new File("src/test/resources/hello.txt"));
        }
    }

    @Test
    public void testDecryptNonEncryptedFile() throws IOException {
        final TestRunner testRunner = TestRunners.newTestRunner(new EncryptContent());
        testRunner.setProperty(EncryptContent.PASSWORD, "Hello, World!");

        for (final EncryptionMethod method : EncryptionMethod.values()) {
            if (method.isUnlimitedStrength()) {
                continue;   // cannot test unlimited strength in unit tests because it's not enabled by the JVM by default.
            }

            testRunner.setProperty(EncryptContent.ENCRYPTION_ALGORITHM, method.name());
            testRunner.setProperty(EncryptContent.MODE, EncryptContent.DECRYPT_MODE);

            testRunner.enqueue(Paths.get("src/test/resources/hello.txt"));
            testRunner.clearTransferState();
            testRunner.run();

            testRunner.assertAllFlowFilesTransferred(EncryptContent.REL_FAILURE, 1);
        }
    }

}
=======
/*
 * Licensed to the Apache Software Foundation (ASF) under one or more
 * contributor license agreements.  See the NOTICE file distributed with
 * this work for additional information regarding copyright ownership.
 * The ASF licenses this file to You under the Apache License, Version 2.0
 * (the "License"); you may not use this file except in compliance with
 * the License.  You may obtain a copy of the License at
 *
 *     http://www.apache.org/licenses/LICENSE-2.0
 *
 * Unless required by applicable law or agreed to in writing, software
 * distributed under the License is distributed on an "AS IS" BASIS,
 * WITHOUT WARRANTIES OR CONDITIONS OF ANY KIND, either express or implied.
 * See the License for the specific language governing permissions and
 * limitations under the License.
 */
package org.apache.nifi.processors.standard;

import java.io.File;
import java.io.IOException;
import java.nio.file.Paths;
import java.util.Collection;
import java.util.HashSet;

import org.apache.nifi.components.ValidationResult;
import org.apache.nifi.security.util.EncryptionMethod;
import org.apache.nifi.util.MockFlowFile;
import org.apache.nifi.util.MockProcessContext;
import org.apache.nifi.util.TestRunner;
import org.apache.nifi.util.TestRunners;
import org.junit.Assert;
import org.junit.Test;

public class TestEncryptContent {

    @Test
    public void testRoundTrip() throws IOException {
        final TestRunner testRunner = TestRunners.newTestRunner(new EncryptContent());
        testRunner.setProperty(EncryptContent.PASSWORD, "Hello, World!");

        for (final EncryptionMethod method : EncryptionMethod.values()) {
            if (method.isUnlimitedStrength()) {
                continue;   // cannot test unlimited strength in unit tests because it's not enabled by the JVM by default.
            }
            testRunner.setProperty(EncryptContent.ENCRYPTION_ALGORITHM, method.name());
            testRunner.setProperty(EncryptContent.MODE, EncryptContent.ENCRYPT_MODE);

            testRunner.enqueue(Paths.get("src/test/resources/hello.txt"));
            testRunner.clearTransferState();
            testRunner.run();

            testRunner.assertAllFlowFilesTransferred(EncryptContent.REL_SUCCESS, 1);

            MockFlowFile flowFile = testRunner.getFlowFilesForRelationship(EncryptContent.REL_SUCCESS).get(0);
            testRunner.assertQueueEmpty();

            testRunner.setProperty(EncryptContent.MODE, EncryptContent.DECRYPT_MODE);
            testRunner.enqueue(flowFile);
            testRunner.clearTransferState();
            testRunner.run();
            testRunner.assertAllFlowFilesTransferred(EncryptContent.REL_SUCCESS, 1);

            flowFile = testRunner.getFlowFilesForRelationship(EncryptContent.REL_SUCCESS).get(0);
            flowFile.assertContentEquals(new File("src/test/resources/hello.txt"));
        }
    }

    @Test
    public void testDecryptSmallerThanSaltSize() {
        TestRunner runner = TestRunners.newTestRunner(EncryptContent.class);
        runner.setProperty(EncryptContent.PASSWORD, "Hello, World!");
        runner.setProperty(EncryptContent.MODE, EncryptContent.DECRYPT_MODE);
        runner.enqueue(new byte[4]);
        runner.run();
        runner.assertAllFlowFilesTransferred(EncryptContent.REL_FAILURE, 1);
    }

    @Test
    public void testPGPDecrypt() throws IOException {
        final TestRunner runner = TestRunners.newTestRunner(EncryptContent.class);
        runner.setProperty(EncryptContent.MODE, EncryptContent.DECRYPT_MODE);
        runner.setProperty(EncryptContent.ENCRYPTION_ALGORITHM, EncryptionMethod.PGP_ASCII_ARMOR.name());
        runner.setProperty(EncryptContent.PASSWORD, "Hello, World!");

        runner.enqueue(Paths.get("src/test/resources/TestEncryptContent/text.txt.asc"));
        runner.run();

        runner.assertAllFlowFilesTransferred(EncryptContent.REL_SUCCESS, 1);
        MockFlowFile flowFile = runner.getFlowFilesForRelationship(EncryptContent.REL_SUCCESS).get(0);
        flowFile.assertContentEquals(Paths.get("src/test/resources/TestEncryptContent/text.txt"));
    }

    @Test
    public void testValidation() {
        final TestRunner runner = TestRunners.newTestRunner(EncryptContent.class);
        Collection<ValidationResult> results;
        MockProcessContext pc;

        results = new HashSet<>();
        runner.enqueue(new byte[0]);
        pc = (MockProcessContext) runner.getProcessContext();
        results = pc.validate();
        Assert.assertEquals(1, results.size());
        for (ValidationResult vr : results) {
            Assert.assertTrue(vr.toString()
                    .contains(EncryptContent.PASSWORD.getDisplayName() + " is required when using algorithm"));
        }

        results = new HashSet<>();
        runner.setProperty(EncryptContent.ENCRYPTION_ALGORITHM, EncryptionMethod.PGP.name());
        runner.setProperty(EncryptContent.PUBLIC_KEYRING, "src/test/resources/TestEncryptContent/text.txt");
        runner.enqueue(new byte[0]);
        pc = (MockProcessContext) runner.getProcessContext();
        results = pc.validate();
        Assert.assertEquals(1, results.size());
        for (ValidationResult vr : results) {
            Assert.assertTrue(vr.toString().contains(
                    " encryption without a " + EncryptContent.PASSWORD.getDisplayName() + " requires both "
                            + EncryptContent.PUBLIC_KEYRING.getDisplayName() + " and "
                            + EncryptContent.PUBLIC_KEY_USERID.getDisplayName()));
        }

        results = new HashSet<>();
        runner.setProperty(EncryptContent.PUBLIC_KEY_USERID, "USERID");
        runner.enqueue(new byte[0]);
        pc = (MockProcessContext) runner.getProcessContext();
        results = pc.validate();
        Assert.assertEquals(1, results.size());
        for (ValidationResult vr : results) {
            Assert.assertTrue(vr.toString().contains("does not contain user id USERID"));
        }

        runner.removeProperty(EncryptContent.PUBLIC_KEYRING);
        runner.removeProperty(EncryptContent.PUBLIC_KEY_USERID);

        results = new HashSet<>();
        runner.setProperty(EncryptContent.MODE, EncryptContent.DECRYPT_MODE);
        runner.setProperty(EncryptContent.PRIVATE_KEYRING, "src/test/resources/TestEncryptContent/text.txt");
        runner.enqueue(new byte[0]);
        pc = (MockProcessContext) runner.getProcessContext();
        results = pc.validate();
        Assert.assertEquals(1, results.size());
        for (ValidationResult vr : results) {
            Assert.assertTrue(vr.toString().contains(
                    " decryption without a " + EncryptContent.PASSWORD.getDisplayName() + " requires both "
                    + EncryptContent.PRIVATE_KEYRING.getDisplayName() + " and "
                    + EncryptContent.PRIVATE_KEYRING_PASSPHRASE.getDisplayName()));

        }

        results = new HashSet<>();
        runner.setProperty(EncryptContent.PRIVATE_KEYRING_PASSPHRASE, "PASSWORD");
        runner.enqueue(new byte[0]);
        pc = (MockProcessContext) runner.getProcessContext();
        results = pc.validate();
        Assert.assertEquals(1, results.size());
        for (ValidationResult vr : results) {
            Assert.assertTrue(vr.toString().contains(
                    " could not be opened with the provided " + EncryptContent.PRIVATE_KEYRING_PASSPHRASE.getDisplayName()));

        }
    }
}
>>>>>>> a4285e94
<|MERGE_RESOLUTION|>--- conflicted
+++ resolved
@@ -1,251 +1,163 @@
-<<<<<<< HEAD
-/*
- * Licensed to the Apache Software Foundation (ASF) under one or more
- * contributor license agreements.  See the NOTICE file distributed with
- * this work for additional information regarding copyright ownership.
- * The ASF licenses this file to You under the Apache License, Version 2.0
- * (the "License"); you may not use this file except in compliance with
- * the License.  You may obtain a copy of the License at
- *
- *     http://www.apache.org/licenses/LICENSE-2.0
- *
- * Unless required by applicable law or agreed to in writing, software
- * distributed under the License is distributed on an "AS IS" BASIS,
- * WITHOUT WARRANTIES OR CONDITIONS OF ANY KIND, either express or implied.
- * See the License for the specific language governing permissions and
- * limitations under the License.
- */
-package org.apache.nifi.processors.standard;
-
-import java.io.File;
-import java.io.IOException;
-import java.nio.file.Paths;
-
-import org.apache.nifi.security.util.EncryptionMethod;
-import org.apache.nifi.util.MockFlowFile;
-import org.apache.nifi.util.TestRunner;
-import org.apache.nifi.util.TestRunners;
-
-import org.junit.Test;
-
-public class TestEncryptContent {
-
-    @Test
-    public void testRoundTrip() throws IOException {
-        final TestRunner testRunner = TestRunners.newTestRunner(new EncryptContent());
-        testRunner.setProperty(EncryptContent.PASSWORD, "Hello, World!");
-
-        for (final EncryptionMethod method : EncryptionMethod.values()) {
-            if (method.isUnlimitedStrength()) {
-                continue;   // cannot test unlimited strength in unit tests because it's not enabled by the JVM by default.
-            }
-            testRunner.setProperty(EncryptContent.ENCRYPTION_ALGORITHM, method.name());
-            testRunner.setProperty(EncryptContent.MODE, EncryptContent.ENCRYPT_MODE);
-
-            testRunner.enqueue(Paths.get("src/test/resources/hello.txt"));
-            testRunner.clearTransferState();
-            testRunner.run();
-
-            testRunner.assertAllFlowFilesTransferred(EncryptContent.REL_SUCCESS, 1);
-
-            MockFlowFile flowFile = testRunner.getFlowFilesForRelationship(EncryptContent.REL_SUCCESS).get(0);
-            testRunner.assertQueueEmpty();
-
-            testRunner.setProperty(EncryptContent.MODE, EncryptContent.DECRYPT_MODE);
-            testRunner.enqueue(flowFile);
-            testRunner.clearTransferState();
-            testRunner.run();
-            testRunner.assertAllFlowFilesTransferred(EncryptContent.REL_SUCCESS, 1);
-
-            flowFile = testRunner.getFlowFilesForRelationship(EncryptContent.REL_SUCCESS).get(0);
-            flowFile.assertContentEquals(new File("src/test/resources/hello.txt"));
-        }
-    }
-
-    @Test
-    public void testDecryptNonEncryptedFile() throws IOException {
-        final TestRunner testRunner = TestRunners.newTestRunner(new EncryptContent());
-        testRunner.setProperty(EncryptContent.PASSWORD, "Hello, World!");
-
-        for (final EncryptionMethod method : EncryptionMethod.values()) {
-            if (method.isUnlimitedStrength()) {
-                continue;   // cannot test unlimited strength in unit tests because it's not enabled by the JVM by default.
-            }
-
-            testRunner.setProperty(EncryptContent.ENCRYPTION_ALGORITHM, method.name());
-            testRunner.setProperty(EncryptContent.MODE, EncryptContent.DECRYPT_MODE);
-
-            testRunner.enqueue(Paths.get("src/test/resources/hello.txt"));
-            testRunner.clearTransferState();
-            testRunner.run();
-
-            testRunner.assertAllFlowFilesTransferred(EncryptContent.REL_FAILURE, 1);
-        }
-    }
-
-}
-=======
-/*
- * Licensed to the Apache Software Foundation (ASF) under one or more
- * contributor license agreements.  See the NOTICE file distributed with
- * this work for additional information regarding copyright ownership.
- * The ASF licenses this file to You under the Apache License, Version 2.0
- * (the "License"); you may not use this file except in compliance with
- * the License.  You may obtain a copy of the License at
- *
- *     http://www.apache.org/licenses/LICENSE-2.0
- *
- * Unless required by applicable law or agreed to in writing, software
- * distributed under the License is distributed on an "AS IS" BASIS,
- * WITHOUT WARRANTIES OR CONDITIONS OF ANY KIND, either express or implied.
- * See the License for the specific language governing permissions and
- * limitations under the License.
- */
-package org.apache.nifi.processors.standard;
-
-import java.io.File;
-import java.io.IOException;
-import java.nio.file.Paths;
-import java.util.Collection;
-import java.util.HashSet;
-
-import org.apache.nifi.components.ValidationResult;
-import org.apache.nifi.security.util.EncryptionMethod;
-import org.apache.nifi.util.MockFlowFile;
-import org.apache.nifi.util.MockProcessContext;
-import org.apache.nifi.util.TestRunner;
-import org.apache.nifi.util.TestRunners;
-import org.junit.Assert;
-import org.junit.Test;
-
-public class TestEncryptContent {
-
-    @Test
-    public void testRoundTrip() throws IOException {
-        final TestRunner testRunner = TestRunners.newTestRunner(new EncryptContent());
-        testRunner.setProperty(EncryptContent.PASSWORD, "Hello, World!");
-
-        for (final EncryptionMethod method : EncryptionMethod.values()) {
-            if (method.isUnlimitedStrength()) {
-                continue;   // cannot test unlimited strength in unit tests because it's not enabled by the JVM by default.
-            }
-            testRunner.setProperty(EncryptContent.ENCRYPTION_ALGORITHM, method.name());
-            testRunner.setProperty(EncryptContent.MODE, EncryptContent.ENCRYPT_MODE);
-
-            testRunner.enqueue(Paths.get("src/test/resources/hello.txt"));
-            testRunner.clearTransferState();
-            testRunner.run();
-
-            testRunner.assertAllFlowFilesTransferred(EncryptContent.REL_SUCCESS, 1);
-
-            MockFlowFile flowFile = testRunner.getFlowFilesForRelationship(EncryptContent.REL_SUCCESS).get(0);
-            testRunner.assertQueueEmpty();
-
-            testRunner.setProperty(EncryptContent.MODE, EncryptContent.DECRYPT_MODE);
-            testRunner.enqueue(flowFile);
-            testRunner.clearTransferState();
-            testRunner.run();
-            testRunner.assertAllFlowFilesTransferred(EncryptContent.REL_SUCCESS, 1);
-
-            flowFile = testRunner.getFlowFilesForRelationship(EncryptContent.REL_SUCCESS).get(0);
-            flowFile.assertContentEquals(new File("src/test/resources/hello.txt"));
-        }
-    }
-
-    @Test
-    public void testDecryptSmallerThanSaltSize() {
-        TestRunner runner = TestRunners.newTestRunner(EncryptContent.class);
-        runner.setProperty(EncryptContent.PASSWORD, "Hello, World!");
-        runner.setProperty(EncryptContent.MODE, EncryptContent.DECRYPT_MODE);
-        runner.enqueue(new byte[4]);
-        runner.run();
-        runner.assertAllFlowFilesTransferred(EncryptContent.REL_FAILURE, 1);
-    }
-
-    @Test
-    public void testPGPDecrypt() throws IOException {
-        final TestRunner runner = TestRunners.newTestRunner(EncryptContent.class);
-        runner.setProperty(EncryptContent.MODE, EncryptContent.DECRYPT_MODE);
-        runner.setProperty(EncryptContent.ENCRYPTION_ALGORITHM, EncryptionMethod.PGP_ASCII_ARMOR.name());
-        runner.setProperty(EncryptContent.PASSWORD, "Hello, World!");
-
-        runner.enqueue(Paths.get("src/test/resources/TestEncryptContent/text.txt.asc"));
-        runner.run();
-
-        runner.assertAllFlowFilesTransferred(EncryptContent.REL_SUCCESS, 1);
-        MockFlowFile flowFile = runner.getFlowFilesForRelationship(EncryptContent.REL_SUCCESS).get(0);
-        flowFile.assertContentEquals(Paths.get("src/test/resources/TestEncryptContent/text.txt"));
-    }
-
-    @Test
-    public void testValidation() {
-        final TestRunner runner = TestRunners.newTestRunner(EncryptContent.class);
-        Collection<ValidationResult> results;
-        MockProcessContext pc;
-
-        results = new HashSet<>();
-        runner.enqueue(new byte[0]);
-        pc = (MockProcessContext) runner.getProcessContext();
-        results = pc.validate();
-        Assert.assertEquals(1, results.size());
-        for (ValidationResult vr : results) {
-            Assert.assertTrue(vr.toString()
-                    .contains(EncryptContent.PASSWORD.getDisplayName() + " is required when using algorithm"));
-        }
-
-        results = new HashSet<>();
-        runner.setProperty(EncryptContent.ENCRYPTION_ALGORITHM, EncryptionMethod.PGP.name());
-        runner.setProperty(EncryptContent.PUBLIC_KEYRING, "src/test/resources/TestEncryptContent/text.txt");
-        runner.enqueue(new byte[0]);
-        pc = (MockProcessContext) runner.getProcessContext();
-        results = pc.validate();
-        Assert.assertEquals(1, results.size());
-        for (ValidationResult vr : results) {
-            Assert.assertTrue(vr.toString().contains(
-                    " encryption without a " + EncryptContent.PASSWORD.getDisplayName() + " requires both "
-                            + EncryptContent.PUBLIC_KEYRING.getDisplayName() + " and "
-                            + EncryptContent.PUBLIC_KEY_USERID.getDisplayName()));
-        }
-
-        results = new HashSet<>();
-        runner.setProperty(EncryptContent.PUBLIC_KEY_USERID, "USERID");
-        runner.enqueue(new byte[0]);
-        pc = (MockProcessContext) runner.getProcessContext();
-        results = pc.validate();
-        Assert.assertEquals(1, results.size());
-        for (ValidationResult vr : results) {
-            Assert.assertTrue(vr.toString().contains("does not contain user id USERID"));
-        }
-
-        runner.removeProperty(EncryptContent.PUBLIC_KEYRING);
-        runner.removeProperty(EncryptContent.PUBLIC_KEY_USERID);
-
-        results = new HashSet<>();
-        runner.setProperty(EncryptContent.MODE, EncryptContent.DECRYPT_MODE);
-        runner.setProperty(EncryptContent.PRIVATE_KEYRING, "src/test/resources/TestEncryptContent/text.txt");
-        runner.enqueue(new byte[0]);
-        pc = (MockProcessContext) runner.getProcessContext();
-        results = pc.validate();
-        Assert.assertEquals(1, results.size());
-        for (ValidationResult vr : results) {
-            Assert.assertTrue(vr.toString().contains(
-                    " decryption without a " + EncryptContent.PASSWORD.getDisplayName() + " requires both "
-                    + EncryptContent.PRIVATE_KEYRING.getDisplayName() + " and "
-                    + EncryptContent.PRIVATE_KEYRING_PASSPHRASE.getDisplayName()));
-
-        }
-
-        results = new HashSet<>();
-        runner.setProperty(EncryptContent.PRIVATE_KEYRING_PASSPHRASE, "PASSWORD");
-        runner.enqueue(new byte[0]);
-        pc = (MockProcessContext) runner.getProcessContext();
-        results = pc.validate();
-        Assert.assertEquals(1, results.size());
-        for (ValidationResult vr : results) {
-            Assert.assertTrue(vr.toString().contains(
-                    " could not be opened with the provided " + EncryptContent.PRIVATE_KEYRING_PASSPHRASE.getDisplayName()));
-
-        }
-    }
-}
->>>>>>> a4285e94
+/*
+ * Licensed to the Apache Software Foundation (ASF) under one or more
+ * contributor license agreements.  See the NOTICE file distributed with
+ * this work for additional information regarding copyright ownership.
+ * The ASF licenses this file to You under the Apache License, Version 2.0
+ * (the "License"); you may not use this file except in compliance with
+ * the License.  You may obtain a copy of the License at
+ *
+ *     http://www.apache.org/licenses/LICENSE-2.0
+ *
+ * Unless required by applicable law or agreed to in writing, software
+ * distributed under the License is distributed on an "AS IS" BASIS,
+ * WITHOUT WARRANTIES OR CONDITIONS OF ANY KIND, either express or implied.
+ * See the License for the specific language governing permissions and
+ * limitations under the License.
+ */
+package org.apache.nifi.processors.standard;
+
+import java.io.File;
+import java.io.IOException;
+import java.nio.file.Paths;
+import java.util.Collection;
+import java.util.HashSet;
+
+import org.apache.nifi.components.ValidationResult;
+import org.apache.nifi.security.util.EncryptionMethod;
+import org.apache.nifi.util.MockFlowFile;
+import org.apache.nifi.util.MockProcessContext;
+import org.apache.nifi.util.TestRunner;
+import org.apache.nifi.util.TestRunners;
+import org.junit.Assert;
+import org.junit.Test;
+
+public class TestEncryptContent {
+
+    @Test
+    public void testRoundTrip() throws IOException {
+        final TestRunner testRunner = TestRunners.newTestRunner(new EncryptContent());
+        testRunner.setProperty(EncryptContent.PASSWORD, "Hello, World!");
+
+        for (final EncryptionMethod method : EncryptionMethod.values()) {
+            if (method.isUnlimitedStrength()) {
+                continue;   // cannot test unlimited strength in unit tests because it's not enabled by the JVM by default.
+            }
+            testRunner.setProperty(EncryptContent.ENCRYPTION_ALGORITHM, method.name());
+            testRunner.setProperty(EncryptContent.MODE, EncryptContent.ENCRYPT_MODE);
+
+            testRunner.enqueue(Paths.get("src/test/resources/hello.txt"));
+            testRunner.clearTransferState();
+            testRunner.run();
+
+            testRunner.assertAllFlowFilesTransferred(EncryptContent.REL_SUCCESS, 1);
+
+            MockFlowFile flowFile = testRunner.getFlowFilesForRelationship(EncryptContent.REL_SUCCESS).get(0);
+            testRunner.assertQueueEmpty();
+
+            testRunner.setProperty(EncryptContent.MODE, EncryptContent.DECRYPT_MODE);
+            testRunner.enqueue(flowFile);
+            testRunner.clearTransferState();
+            testRunner.run();
+            testRunner.assertAllFlowFilesTransferred(EncryptContent.REL_SUCCESS, 1);
+
+            flowFile = testRunner.getFlowFilesForRelationship(EncryptContent.REL_SUCCESS).get(0);
+            flowFile.assertContentEquals(new File("src/test/resources/hello.txt"));
+        }
+    }
+
+    @Test
+    public void testDecryptSmallerThanSaltSize() {
+        final TestRunner runner = TestRunners.newTestRunner(EncryptContent.class);
+        runner.setProperty(EncryptContent.PASSWORD, "Hello, World!");
+        runner.setProperty(EncryptContent.MODE, EncryptContent.DECRYPT_MODE);
+        runner.enqueue(new byte[4]);
+        runner.run();
+        runner.assertAllFlowFilesTransferred(EncryptContent.REL_FAILURE, 1);
+    }
+
+    @Test
+    public void testPGPDecrypt() throws IOException {
+        final TestRunner runner = TestRunners.newTestRunner(EncryptContent.class);
+        runner.setProperty(EncryptContent.MODE, EncryptContent.DECRYPT_MODE);
+        runner.setProperty(EncryptContent.ENCRYPTION_ALGORITHM, EncryptionMethod.PGP_ASCII_ARMOR.name());
+        runner.setProperty(EncryptContent.PASSWORD, "Hello, World!");
+
+        runner.enqueue(Paths.get("src/test/resources/TestEncryptContent/text.txt.asc"));
+        runner.run();
+
+        runner.assertAllFlowFilesTransferred(EncryptContent.REL_SUCCESS, 1);
+        final MockFlowFile flowFile = runner.getFlowFilesForRelationship(EncryptContent.REL_SUCCESS).get(0);
+        flowFile.assertContentEquals(Paths.get("src/test/resources/TestEncryptContent/text.txt"));
+    }
+
+    @Test
+    public void testValidation() {
+        final TestRunner runner = TestRunners.newTestRunner(EncryptContent.class);
+        Collection<ValidationResult> results;
+        MockProcessContext pc;
+
+        results = new HashSet<>();
+        runner.enqueue(new byte[0]);
+        pc = (MockProcessContext) runner.getProcessContext();
+        results = pc.validate();
+        Assert.assertEquals(1, results.size());
+        for (final ValidationResult vr : results) {
+            Assert.assertTrue(vr.toString()
+                    .contains(EncryptContent.PASSWORD.getDisplayName() + " is required when using algorithm"));
+        }
+
+        results = new HashSet<>();
+        runner.setProperty(EncryptContent.ENCRYPTION_ALGORITHM, EncryptionMethod.PGP.name());
+        runner.setProperty(EncryptContent.PUBLIC_KEYRING, "src/test/resources/TestEncryptContent/text.txt");
+        runner.enqueue(new byte[0]);
+        pc = (MockProcessContext) runner.getProcessContext();
+        results = pc.validate();
+        Assert.assertEquals(1, results.size());
+        for (final ValidationResult vr : results) {
+            Assert.assertTrue(vr.toString().contains(
+                    " encryption without a " + EncryptContent.PASSWORD.getDisplayName() + " requires both "
+                            + EncryptContent.PUBLIC_KEYRING.getDisplayName() + " and "
+                            + EncryptContent.PUBLIC_KEY_USERID.getDisplayName()));
+        }
+
+        results = new HashSet<>();
+        runner.setProperty(EncryptContent.PUBLIC_KEY_USERID, "USERID");
+        runner.enqueue(new byte[0]);
+        pc = (MockProcessContext) runner.getProcessContext();
+        results = pc.validate();
+        Assert.assertEquals(1, results.size());
+        for (final ValidationResult vr : results) {
+            Assert.assertTrue(vr.toString().contains("does not contain user id USERID"));
+        }
+
+        runner.removeProperty(EncryptContent.PUBLIC_KEYRING);
+        runner.removeProperty(EncryptContent.PUBLIC_KEY_USERID);
+
+        results = new HashSet<>();
+        runner.setProperty(EncryptContent.MODE, EncryptContent.DECRYPT_MODE);
+        runner.setProperty(EncryptContent.PRIVATE_KEYRING, "src/test/resources/TestEncryptContent/text.txt");
+        runner.enqueue(new byte[0]);
+        pc = (MockProcessContext) runner.getProcessContext();
+        results = pc.validate();
+        Assert.assertEquals(1, results.size());
+        for (final ValidationResult vr : results) {
+            Assert.assertTrue(vr.toString().contains(
+                    " decryption without a " + EncryptContent.PASSWORD.getDisplayName() + " requires both "
+                    + EncryptContent.PRIVATE_KEYRING.getDisplayName() + " and "
+                    + EncryptContent.PRIVATE_KEYRING_PASSPHRASE.getDisplayName()));
+
+        }
+
+        results = new HashSet<>();
+        runner.setProperty(EncryptContent.PRIVATE_KEYRING_PASSPHRASE, "PASSWORD");
+        runner.enqueue(new byte[0]);
+        pc = (MockProcessContext) runner.getProcessContext();
+        results = pc.validate();
+        Assert.assertEquals(1, results.size());
+        for (final ValidationResult vr : results) {
+            Assert.assertTrue(vr.toString().contains(
+                    " could not be opened with the provided " + EncryptContent.PRIVATE_KEYRING_PASSPHRASE.getDisplayName()));
+
+        }
+    }
+}